{
  "compilerOptions": {
    "noEmit": true,
    "module": "commonjs",
<<<<<<< HEAD
    "target": "ES2019",
=======
    "target": "ES2020",
>>>>>>> 0f418a8b
    "allowJs": true,
    "checkJs": true,
    "strict": true,
    // "listFiles": true,
    // "noErrorTruncation": true,

    "resolveJsonModule": true,
    "diagnostics": true
  },
  "include": [
    "lighthouse-cli/**/*.js",
    "lighthouse-core/**/*.js",
    "clients/**/*.js",
    "build/**/*.js",
    "./types/**/*.d.ts",
    "eslint-local-rules.js",
  ],
  "exclude": [
    "lighthouse-core/lib/cdt",
    "lighthouse-core/test/**/*.js",
    "clients/test/**/*.js",
    "lighthouse-cli/test/fixtures/**/*.js",
    "lighthouse-core/scripts/legacy-javascript/variants",
    "lighthouse-core/test/chromium-web-tests/webtests",
  ],
  "files": [
    // Opt-in to typechecking for some core tests.
    "lighthouse-core/test/scripts/lantern/constants-test.js",
    "lighthouse-core/test/gather/driver/execution-context-test.js",
    "lighthouse-core/test/fraggle-rock/gather/session-test.js",
    "lighthouse-core/test/fraggle-rock/gather/driver-test.js",
    "lighthouse-core/test/fraggle-rock/api-test-pptr.js",
    "lighthouse-core/test/gather/driver-test.js",
    "lighthouse-core/test/gather/gather-runner-test.js",
    "lighthouse-core/test/audits/script-treemap-data-test.js"
  ],
}<|MERGE_RESOLUTION|>--- conflicted
+++ resolved
@@ -2,11 +2,7 @@
   "compilerOptions": {
     "noEmit": true,
     "module": "commonjs",
-<<<<<<< HEAD
-    "target": "ES2019",
-=======
     "target": "ES2020",
->>>>>>> 0f418a8b
     "allowJs": true,
     "checkJs": true,
     "strict": true,
