/**
 * @license Copyright 2018 The Lighthouse Authors. All Rights Reserved.
 * Licensed under the Apache License, Version 2.0 (the "License"); you may not use this file except in compliance with the License. You may obtain a copy of the License at http://www.apache.org/licenses/LICENSE-2.0
 * Unless required by applicable law or agreed to in writing, software distributed under the License is distributed on an "AS IS" BASIS, WITHOUT WARRANTIES OR CONDITIONS OF ANY KIND, either express or implied. See the License for the specific language governing permissions and limitations under the License.
 */
'use strict';

/* eslint-disable max-len */

const constants = require('./constants.js');
const i18n = require('../lib/i18n/i18n.js');

const UIStrings = {
  /** Title of the Performance category of audits. Equivalent to 'Web performance', this term is inclusive of all web page speed and loading optimization topics. Also used as a label of a score gauge; try to limit to 20 characters. */
  performanceCategoryTitle: 'Performance',
  /** Title of the Budgets section of the Performance Category. 'Budgets' refers to a budget (like a financial budget), but applied to the amount of resources on a page, rather than money. */
  budgetsGroupTitle: 'Budgets',
  /** Description of the Budgets section of the Performance category. Within this section the budget results are displayed. */
  budgetsGroupDescription: 'Performance budgets set standards for the performance of your site.',
  /** Title of the speed metrics section of the Performance category. Within this section are various speed metrics which quantify the pageload performance into values presented in seconds and milliseconds. */
  metricGroupTitle: 'Metrics',
  /** Title of the opportunity section of the Performance category. Within this section are audits with imperative titles that suggest actions the user can take to improve the loading performance of their web page. 'Suggestion'/'Optimization'/'Recommendation' are reasonable synonyms for 'opportunity' in this case. */
  loadOpportunitiesGroupTitle: 'Opportunities',
  /** Description of the opportunity section of the Performance category. 'Suggestions' could also be 'recommendations'. Within this section are audits with imperative titles that suggest actions the user can take to improve the loading performance of their web page. */
  loadOpportunitiesGroupDescription: 'These suggestions can help your page load faster. They don\'t [directly affect](https://web.dev/performance-scoring/) the Performance score.',
  /** Title of an opportunity sub-section of the Performance category. Within this section are audits with imperative titles that suggest actions the user can take to improve the time of the first initial render of the webpage. */
  firstPaintImprovementsGroupTitle: 'First Paint Improvements',
  /** Description of an opportunity sub-section of the Performance category. Within this section are audits with imperative titles that suggest actions the user can take to improve the time of the first initial render of the webpage. */
  firstPaintImprovementsGroupDescription: 'The most critical aspect of performance is how quickly pixels are rendered onscreen. Key metrics: First Contentful Paint, First Meaningful Paint',
  /** Title of an opportunity sub-section of the Performance category. Within this section are audits with imperative titles that suggest actions the user can take to improve the overall loading performance of their web page. */
  overallImprovementsGroupTitle: 'Overall Improvements',
  /** Description of an opportunity sub-section of the Performance category. Within this section are audits with imperative titles that suggest actions the user can take to improve the overall loading performance of their web page. */
  overallImprovementsGroupDescription: 'Enhance the overall loading experience, so the page is responsive and ready to use as soon as possible. Key metrics: Time to Interactive, Speed Index',
  /** Title of the diagnostics section of the Performance category. Within this section are audits with non-imperative titles that provide more detail on the page's page load performance characteristics. Whereas the 'Opportunities' suggest an action along with expected time savings, diagnostics do not. Within this section, the user may read the details and deduce additional actions they could take. */
  diagnosticsGroupTitle: 'Diagnostics',
  /** Description of the diagnostics section of the Performance category. Within this section are audits with non-imperative titles that provide more detail on a web page's load performance characteristics. Within this section, the user may read the details and deduce additional actions they could take to improve performance. */
  diagnosticsGroupDescription: 'More information about the performance of your application. These numbers don\'t [directly affect](https://web.dev/performance-scoring/) the Performance score.',
  /** Title of the Accessibility category of audits. This section contains audits focused on making web content accessible to all users. Also used as a label of a score gauge; try to limit to 20 characters. */
  a11yCategoryTitle: 'Accessibility',
  /** Description of the Accessibility category. This is displayed at the top of a list of audits focused on making web content accessible to all users. No character length limits. 'improve the accessibility of your web app' becomes link text to additional documentation. */
  a11yCategoryDescription: 'These checks highlight opportunities to [improve the accessibility of your web app](https://developers.google.com/web/fundamentals/accessibility). Only a subset of accessibility issues can be automatically detected so manual testing is also encouraged.',
  /** Description of the Accessibility manual checks category. This description is displayed above a list of accessibility audits that currently have no automated test and so must be verified manually by the user. No character length limits. 'conducting an accessibility review' becomes link text to additional documentation. */
  a11yCategoryManualDescription: 'These items address areas which an automated testing tool cannot cover. Learn more in our guide on [conducting an accessibility review](https://developers.google.com/web/fundamentals/accessibility/how-to-review).',
  /** Title of the best practices section of the Accessibility category. Within this section are audits with descriptive titles that highlight common accessibility best practices. */
  a11yBestPracticesGroupTitle: 'Best practices',
  /** Description of the best practices section within the Accessibility category. Within this section are audits with descriptive titles that highlight common accessibility best practices. */
  a11yBestPracticesGroupDescription: 'These items highlight common accessibility best practices.',
  /** Title of the color contrast section within the Accessibility category. Within this section are audits with descriptive titles that highlight the color and vision aspects of the page's accessibility that are passing or failing. */
  a11yColorContrastGroupTitle: 'Contrast',
  /** Description of the color contrast section within the Accessibility category. Within this section are audits with descriptive titles that highlight the color and vision aspects of the page's accessibility that are passing or failing. */
  a11yColorContrastGroupDescription: 'These are opportunities to improve the legibility of your content.',
  /** Title of the HTML element naming section within the Accessibility category. Within this section are audits with descriptive titles that highlight if the non-textual HTML elements on the page have names discernible by a screen reader. */
  a11yNamesLabelsGroupTitle: 'Names and labels',
  /** Description of the HTML element naming section within the Accessibility category. Within this section are audits with descriptive titles that highlight if the non-textual HTML elements on the page have names discernible by a screen reader. */
  a11yNamesLabelsGroupDescription: 'These are opportunities to improve the semantics of the controls in your application. This may enhance the experience for users of assistive technology, like a screen reader.',
  /** Title of the navigation section within the Accessibility category. Within this section are audits with descriptive titles that highlight opportunities to improve keyboard navigation. */
  a11yNavigationGroupTitle: 'Navigation',
  /** Description of the navigation section within the Accessibility category. Within this section are audits with descriptive titles that highlight opportunities to improve keyboard navigation. */
  a11yNavigationGroupDescription: 'These are opportunities to improve keyboard navigation in your application.',
  /** Title of the ARIA validity section within the Accessibility category. Within this section are audits with descriptive titles that highlight if whether all the aria-* HTML attributes have been used properly. */
  a11yAriaGroupTitle: 'ARIA',
  /** Description of the ARIA validity section within the Accessibility category. Within this section are audits with descriptive titles that highlight if whether all the aria-* HTML attributes have been used properly. */
  a11yAriaGroupDescription: 'These are opportunities to improve the usage of ARIA in your application which may enhance the experience for users of assistive technology, like a screen reader.',
  /** Title of the language section within the Accessibility category. Within this section are audits with descriptive titles that highlight if the language has been annotated in the correct HTML attributes on the page. */
  a11yLanguageGroupTitle: 'Internationalization and localization',
  /** Description of the language section within the Accessibility category. Within this section are audits with descriptive titles that highlight if the language has been annotated in the correct HTML attributes on the page. */
  a11yLanguageGroupDescription: 'These are opportunities to improve the interpretation of your content by users in different locales.',
  /** Title of the navigation section within the Accessibility category. Within this section are audits with descriptive titles that highlight opportunities to provide alternative content for audio and video. */
  a11yAudioVideoGroupTitle: 'Audio and video',
  /** Description of the navigation section within the Accessibility category. Within this section are audits with descriptive titles that highlight opportunities to provide alternative content for audio and video. */
  a11yAudioVideoGroupDescription: 'These are opportunities to provide alternative content for audio and video. This may improve the experience for users with hearing or vision impairments.',
  /** Title of the navigation section within the Accessibility category. Within this section are audits with descriptive titles that highlight opportunities to improve the experience of reading tabular or list data using assistive technology. */
  a11yTablesListsVideoGroupTitle: 'Tables and lists',
  /** Description of the navigation section within the Accessibility category. Within this section are audits with descriptive titles that highlight opportunities to improve the experience of reading tabular or list data using assistive technology. */
  a11yTablesListsVideoGroupDescription: 'These are opportunities to improve the experience of reading tabular or list data using assistive technology, like a screen reader.',
  /** Title of the Search Engine Optimization (SEO) category of audits. This is displayed at the top of a list of audits focused on topics related to optimizing a website for indexing by search engines. Also used as a label of a score gauge; try to limit to 20 characters. */
  seoCategoryTitle: 'SEO',
  /** Description of the Search Engine Optimization (SEO) category. This is displayed at the top of a list of audits focused on optimizing a website for indexing by search engines. No character length limits. 'Learn More' becomes link text to additional documentation. */
  seoCategoryDescription: 'These checks ensure that your page is optimized for search engine results ranking. ' +
  'There are additional factors Lighthouse does not check that may affect your search ranking. ' +
  '[Learn more](https://support.google.com/webmasters/answer/35769).',
  /** Description of the Search Engine Optimization (SEO) manual checks category, the additional validators must be run by hand in order to check all SEO best practices. This is displayed at the top of a list of manually run audits focused on optimizing a website for indexing by search engines. No character length limits. */
  seoCategoryManualDescription: 'Run these additional validators on your site to check additional SEO best practices.',
  /** Title of the navigation section within the Search Engine Optimization (SEO) category. Within this section are audits with descriptive titles that highlight opportunities to make a page more usable on mobile devices. */
  seoMobileGroupTitle: 'Mobile Friendly',
  /** Description of the navigation section within the Search Engine Optimization (SEO) category. Within this section are audits with descriptive titles that highlight opportunities to make a page more usable on mobile devices. */
  seoMobileGroupDescription: 'Make sure your pages are mobile friendly so users don’t have to pinch or zoom ' +
  'in order to read the content pages. [Learn more](https://developers.google.com/search/mobile-sites/).',
  /** Title of the navigation section within the Search Engine Optimization (SEO) category. Within this section are audits with descriptive titles that highlight ways to make a website content more easily understood by search engine crawler bots. */
  seoContentGroupTitle: 'Content Best Practices',
  /** Description of the navigation section within the Search Engine Optimization (SEO) category. Within this section are audits with descriptive titles that highlight ways to make a website content more easily understood by search engine crawler bots. */
  seoContentGroupDescription: 'Format your HTML in a way that enables crawlers to better understand your app’s content.',
  /** Title of the navigation section within the Search Engine Optimization (SEO) category. Within this section are audits with descriptive titles that highlight ways to make a website accessible to search engine crawlers. */
  seoCrawlingGroupTitle: 'Crawling and Indexing',
  /** Description of the navigation section within the Search Engine Optimization (SEO) category. Within this section are audits with descriptive titles that highlight ways to make a website accessible to search engine crawlers. */
  seoCrawlingGroupDescription: 'To appear in search results, crawlers need access to your app.',
  /** Title of the Progressive Web Application (PWA) category of audits. This is displayed at the top of a list of audits focused on topics related to whether or not a site is a progressive web app, e.g. responds offline, uses a service worker, is on https, etc. Also used as a label of a score gauge. */
  pwaCategoryTitle: 'Progressive Web App',
  /** Description of the Progressive Web Application (PWA) category. This is displayed at the top of a list of audits focused on topics related to whether or not a site is a progressive web app, e.g. responds offline, uses a service worker, is on https, etc. No character length limits. 'Learn More' becomes link text to additional documentation. */
  pwaCategoryDescription: 'These checks validate the aspects of a Progressive Web App. ' +
  '[Learn more](https://developers.google.com/web/progressive-web-apps/checklist).',
  /** Description of the Progressive Web Application (PWA) manual checks category, containing a list of additional validators must be run by hand in order to check all PWA best practices. This is displayed at the top of a list of manually run audits focused on topics related to whether or not a site is a progressive web app, e.g. responds offline, uses a service worker, is on https, etc.. No character length limits. */
  pwaCategoryManualDescription: 'These checks are required by the baseline ' +
  '[PWA Checklist](https://developers.google.com/web/progressive-web-apps/checklist) but are ' +
  'not automatically checked by Lighthouse. They do not affect your score but it\'s important that you verify them manually.',
  /** Title of the Best Practices category of audits. This is displayed at the top of a list of audits focused on topics related to following web development best practices and accepted guidelines. Also used as a label of a score gauge; try to limit to 20 characters. */
  bestPracticesCategoryTitle: 'Best Practices',
  /** Title of the Trust & Safety group of audits. This is displayed at the top of a list of audits focused on maintaining user trust and protecting security in web development. */
  bestPracticesTrustSafetyGroupTitle: 'Trust and Safety',
  /** Title of the User Experience group of the Best Practices category. Within this section are the audits related to the end user's experience of the webpage. */
  bestPracticesUXGroupTitle: 'User Experience',
  /** Title of the Browser Compatibility group of the Best Practices category. Within this section are the audits related to whether the page is interpreted consistently by browsers. */
  bestPracticesBrowserCompatGroupTitle: 'Browser Compatibility',
  /** Title of the General group of the Best Practices category. Within this section are the audits that don't belong to a specific group but are of general interest. */
  bestPracticesGeneralGroupTitle: 'General',
  /** Title of the Fast and Reliable section of the web app category. Within this section are audits that check if the web site loaded quickly and can reliably load even if the internet connection is very slow or goes offline. */
  pwaFastReliableGroupTitle: 'Fast and reliable',
  /** Title of the Installable section of the web app category. Within this section are audits that check if Chrome supports installing the web site as an app on their device. */
  pwaInstallableGroupTitle: 'Installable',
  /** Title of the "PWA Optimized" section of the web app category. Within this section are audits that check if the developer has taken advantage of features to make their web page more enjoyable and engaging for the user. */
  pwaOptimizedGroupTitle: 'PWA Optimized',
};

const str_ = i18n.createMessageInstanceIdFn(__filename, UIStrings);

/** @type {LH.Config.Json} */
const defaultConfig = {
  settings: constants.defaultSettings,
  passes: [{
    passName: 'defaultPass',
    recordTrace: true,
    useThrottling: true,
    pauseAfterFcpMs: 1000,
    pauseAfterLoadMs: 1000,
    networkQuietThresholdMs: 1000,
    cpuQuietThresholdMs: 1000,
    gatherers: [
      'css-usage',
      'js-usage',
      'viewport-dimensions',
      'runtime-exceptions',
      'console-messages',
      'anchor-elements',
      'image-elements',
      'link-elements',
      'meta-elements',
      'script-elements',
      'iframe-elements',
      'form-elements',
      'main-document-content',
      'global-listeners',
      'dobetterweb/appcache',
      'dobetterweb/doctype',
      'dobetterweb/domstats',
      'dobetterweb/optimized-images',
      'dobetterweb/password-inputs-with-prevented-paste',
      'dobetterweb/response-compression',
      'dobetterweb/tags-blocking-first-paint',
      'seo/font-size',
      'seo/embedded-content',
      'seo/robots-txt',
      'seo/tap-targets',
      'accessibility',
      'trace-elements',
      'inspector-issues',
      'source-maps',
      'obscuring-elements',
    ],
  },
  {
    passName: 'offlinePass',
    loadFailureMode: 'ignore',
    gatherers: [
      'service-worker',
      'offline',
      'start-url',
    ],
  },
  {
    passName: 'redirectPass',
    loadFailureMode: 'warn',
    // Speed up the redirect pass by blocking stylesheets, fonts, and images
    blockedUrlPatterns: ['*.css', '*.jpg', '*.jpeg', '*.png', '*.gif', '*.svg', '*.ttf', '*.woff', '*.woff2'],
    gatherers: [
      'http-redirect',
      'html-without-javascript',
    ],
  }],
  audits: [
    'is-on-https',
    'redirects-http',
    'service-worker',
    'works-offline',
    'viewport',
    'without-javascript',
    'metrics/first-contentful-paint',
    'metrics/largest-contentful-paint',
    'metrics/first-meaningful-paint',
    'load-fast-enough-for-pwa',
    'metrics/speed-index',
    'screenshot-thumbnails',
    'final-screenshot',
    'metrics/estimated-input-latency',
    'metrics/total-blocking-time',
    'metrics/max-potential-fid',
    'metrics/cumulative-layout-shift',
    'errors-in-console',
    'server-response-time',
    'metrics/first-cpu-idle',
    'metrics/interactive',
    'user-timings',
    'critical-request-chains',
    'redirects',
    'installable-manifest',
    'apple-touch-icon',
    'splash-screen',
    'themed-omnibox',
    'maskable-icon',
    'content-width',
    'image-aspect-ratio',
    'image-size-responsive',
    'preload-fonts',
    'deprecations',
    'mainthread-work-breakdown',
    'bootup-time',
    'uses-rel-preload',
    'uses-rel-preconnect',
    'font-display',
    'diagnostics',
    'network-requests',
    'network-rtt',
    'network-server-latency',
    'main-thread-tasks',
    'metrics',
    'offline-start-url',
    'performance-budget',
    'timing-budget',
    'resource-summary',
    'third-party-summary',
    'largest-contentful-paint-element',
    'layout-shift-elements',
    'long-tasks',
    'no-unload-listeners',
    'non-composited-animations',
    'unsized-images',
    'large-javascript-libraries',
    'valid-source-maps',
    'manual/pwa-cross-browser',
    'manual/pwa-page-transitions',
    'manual/pwa-each-page-has-url',
    'accessibility/accesskeys',
    'accessibility/aria-allowed-attr',
    'accessibility/aria-hidden-body',
    'accessibility/aria-hidden-focus',
    'accessibility/aria-input-field-name',
    'accessibility/aria-required-attr',
    'accessibility/aria-required-children',
    'accessibility/aria-required-parent',
    'accessibility/aria-roles',
    'accessibility/aria-toggle-field-name',
    'accessibility/aria-valid-attr-value',
    'accessibility/aria-valid-attr',
    'accessibility/button-name',
    'accessibility/bypass',
    'accessibility/color-contrast',
    'accessibility/definition-list',
    'accessibility/dlitem',
    'accessibility/document-title',
    'accessibility/duplicate-id-active',
    'accessibility/duplicate-id-aria',
    'accessibility/form-field-multiple-labels',
    'accessibility/frame-title',
    'accessibility/heading-order',
    'accessibility/html-has-lang',
    'accessibility/html-lang-valid',
    'accessibility/image-alt',
    'accessibility/input-image-alt',
    'accessibility/label',
    'accessibility/layout-table',
    'accessibility/link-name',
    'accessibility/list',
    'accessibility/listitem',
    'accessibility/meta-refresh',
    'accessibility/meta-viewport',
    'accessibility/object-alt',
    'accessibility/tabindex',
    'accessibility/td-headers-attr',
    'accessibility/th-has-data-cells',
    'accessibility/valid-lang',
    'accessibility/video-caption',
    'accessibility/video-description',
    'accessibility/manual/custom-controls-labels',
    'accessibility/manual/custom-controls-roles',
    'accessibility/manual/focus-traps',
    'accessibility/manual/focusable-controls',
    'accessibility/manual/interactive-element-affordance',
    'accessibility/manual/logical-tab-order',
    'accessibility/manual/managed-focus',
    'accessibility/manual/offscreen-content-hidden',
    'accessibility/manual/use-landmarks',
    'accessibility/manual/visual-order-follows-dom',
    'byte-efficiency/uses-long-cache-ttl',
    'byte-efficiency/total-byte-weight',
    'byte-efficiency/offscreen-images',
    'byte-efficiency/render-blocking-resources',
    'byte-efficiency/unminified-css',
    'byte-efficiency/unminified-javascript',
    'byte-efficiency/unused-css-rules',
    'byte-efficiency/unused-javascript',
    'byte-efficiency/uses-webp-images',
    'byte-efficiency/uses-optimized-images',
    'byte-efficiency/uses-text-compression',
    'byte-efficiency/uses-responsive-images',
    'byte-efficiency/efficient-animated-content',
    'byte-efficiency/duplicated-javascript',
    'byte-efficiency/legacy-javascript',
    'dobetterweb/appcache-manifest',
    'dobetterweb/doctype',
    'dobetterweb/charset',
    'dobetterweb/dom-size',
    'dobetterweb/external-anchors-use-rel-noopener',
    'dobetterweb/geolocation-on-start',
    'dobetterweb/js-libraries',
    'dobetterweb/no-document-write',
    'dobetterweb/no-vulnerable-libraries',
    'dobetterweb/notification-on-start',
    'dobetterweb/obscured-largest-contentful-paint',
    'dobetterweb/password-inputs-can-be-pasted-into',
    'dobetterweb/uses-http2',
    'dobetterweb/uses-passive-event-listeners',
    'seo/meta-description',
    'seo/http-status-code',
    'seo/font-size',
    'seo/link-text',
    'seo/crawlable-anchors',
    'seo/is-crawlable',
    'seo/robots-txt',
    'seo/tap-targets',
    'seo/hreflang',
    'seo/plugins',
    'seo/canonical',
    'seo/manual/structured-data',
  ],

  groups: {
    'metrics': {
      title: str_(UIStrings.metricGroupTitle),
    },
    'load-opportunities': {
      title: str_(UIStrings.loadOpportunitiesGroupTitle),
      description: str_(UIStrings.loadOpportunitiesGroupDescription),
    },
    'budgets': {
      title: str_(UIStrings.budgetsGroupTitle),
      description: str_(UIStrings.budgetsGroupDescription),
    },
    'diagnostics': {
      title: str_(UIStrings.diagnosticsGroupTitle),
      description: str_(UIStrings.diagnosticsGroupDescription),
    },
    'pwa-fast-reliable': {
      title: str_(UIStrings.pwaFastReliableGroupTitle),
    },
    'pwa-installable': {
      title: str_(UIStrings.pwaInstallableGroupTitle),
    },
    'pwa-optimized': {
      title: str_(UIStrings.pwaOptimizedGroupTitle),
    },
    'a11y-best-practices': {
      title: str_(UIStrings.a11yBestPracticesGroupTitle),
      description: str_(UIStrings.a11yBestPracticesGroupDescription),
    },
    'a11y-color-contrast': {
      title: str_(UIStrings.a11yColorContrastGroupTitle),
      description: str_(UIStrings.a11yColorContrastGroupDescription),
    },
    'a11y-names-labels': {
      title: str_(UIStrings.a11yNamesLabelsGroupTitle),
      description: str_(UIStrings.a11yNamesLabelsGroupDescription),
    },
    'a11y-navigation': {
      title: str_(UIStrings.a11yNavigationGroupTitle),
      description: str_(UIStrings.a11yNavigationGroupDescription),
    },
    'a11y-aria': {
      title: str_(UIStrings.a11yAriaGroupTitle),
      description: str_(UIStrings.a11yAriaGroupDescription),
    },
    'a11y-language': {
      title: str_(UIStrings.a11yLanguageGroupTitle),
      description: str_(UIStrings.a11yLanguageGroupDescription),
    },
    'a11y-audio-video': {
      title: str_(UIStrings.a11yAudioVideoGroupTitle),
      description: str_(UIStrings.a11yAudioVideoGroupDescription),
    },
    'a11y-tables-lists': {
      title: str_(UIStrings.a11yTablesListsVideoGroupTitle),
      description: str_(UIStrings.a11yTablesListsVideoGroupDescription),
    },
    'seo-mobile': {
      title: str_(UIStrings.seoMobileGroupTitle),
      description: str_(UIStrings.seoMobileGroupDescription),
    },
    'seo-content': {
      title: str_(UIStrings.seoContentGroupTitle),
      description: str_(UIStrings.seoContentGroupDescription),
    },
    'seo-crawl': {
      title: str_(UIStrings.seoCrawlingGroupTitle),
      description: str_(UIStrings.seoCrawlingGroupDescription),
    },
    'best-practices-trust-safety': {
      title: str_(UIStrings.bestPracticesTrustSafetyGroupTitle),
    },
    'best-practices-ux': {
      title: str_(UIStrings.bestPracticesUXGroupTitle),
    },
    'best-practices-browser-compat': {
      title: str_(UIStrings.bestPracticesBrowserCompatGroupTitle),
    },
    'best-practices-general': {
      title: str_(UIStrings.bestPracticesGeneralGroupTitle),
    },
  },
  categories: {
    'performance': {
      title: str_(UIStrings.performanceCategoryTitle),
      auditRefs: [
        {id: 'first-contentful-paint', weight: 15, group: 'metrics'},
        {id: 'speed-index', weight: 15, group: 'metrics'},
        {id: 'largest-contentful-paint', weight: 25, group: 'metrics'},
        {id: 'interactive', weight: 15, group: 'metrics'},
        {id: 'total-blocking-time', weight: 25, group: 'metrics'},
        {id: 'cumulative-layout-shift', weight: 5, group: 'metrics'},
        // intentionally left out of metrics group so they won't be displayed
        {id: 'first-cpu-idle', weight: 0},
        {id: 'max-potential-fid', weight: 0},
        {id: 'first-meaningful-paint', weight: 0},
        {id: 'estimated-input-latency', weight: 0},

        {id: 'render-blocking-resources', weight: 0, group: 'load-opportunities'},
        {id: 'uses-responsive-images', weight: 0, group: 'load-opportunities'},
        {id: 'offscreen-images', weight: 0, group: 'load-opportunities'},
        {id: 'unminified-css', weight: 0, group: 'load-opportunities'},
        {id: 'unminified-javascript', weight: 0, group: 'load-opportunities'},
        {id: 'unused-css-rules', weight: 0, group: 'load-opportunities'},
        {id: 'unused-javascript', weight: 0, group: 'load-opportunities'},
        {id: 'uses-optimized-images', weight: 0, group: 'load-opportunities'},
        {id: 'uses-webp-images', weight: 0, group: 'load-opportunities'},
        {id: 'uses-text-compression', weight: 0, group: 'load-opportunities'},
        {id: 'uses-rel-preconnect', weight: 0, group: 'load-opportunities'},
        {id: 'server-response-time', weight: 0, group: 'load-opportunities'},
        {id: 'redirects', weight: 0, group: 'load-opportunities'},
        {id: 'uses-rel-preload', weight: 0, group: 'load-opportunities'},
        {id: 'uses-http2', weight: 0, group: 'load-opportunities'},
        {id: 'efficient-animated-content', weight: 0, group: 'load-opportunities'},
        {id: 'duplicated-javascript', weight: 0, group: 'load-opportunities'},
        {id: 'legacy-javascript', weight: 0, group: 'load-opportunities'},
        {id: 'total-byte-weight', weight: 0, group: 'diagnostics'},
        {id: 'uses-long-cache-ttl', weight: 0, group: 'diagnostics'},
        {id: 'dom-size', weight: 0, group: 'diagnostics'},
        {id: 'critical-request-chains', weight: 0, group: 'diagnostics'},
        {id: 'user-timings', weight: 0, group: 'diagnostics'},
        {id: 'bootup-time', weight: 0, group: 'diagnostics'},
        {id: 'mainthread-work-breakdown', weight: 0, group: 'diagnostics'},
        {id: 'font-display', weight: 0, group: 'diagnostics'},
        {id: 'performance-budget', weight: 0, group: 'budgets'},
        {id: 'timing-budget', weight: 0, group: 'budgets'},
        {id: 'resource-summary', weight: 0, group: 'diagnostics'},
        {id: 'third-party-summary', weight: 0, group: 'diagnostics'},
        {id: 'largest-contentful-paint-element', weight: 0, group: 'diagnostics'},
        {id: 'layout-shift-elements', weight: 0, group: 'diagnostics'},
        {id: 'uses-passive-event-listeners', weight: 0, group: 'diagnostics'},
        {id: 'no-document-write', weight: 0, group: 'diagnostics'},
        {id: 'long-tasks', weight: 0, group: 'diagnostics'},
        {id: 'non-composited-animations', weight: 0, group: 'diagnostics'},
        {id: 'unsized-images', weight: 0, group: 'diagnostics'},
        {id: 'large-javascript-libraries', weight: 0, group: 'diagnostics'},
        // Audits past this point don't belong to a group and will not be shown automatically
        {id: 'network-requests', weight: 0},
        {id: 'network-rtt', weight: 0},
        {id: 'network-server-latency', weight: 0},
        {id: 'main-thread-tasks', weight: 0},
        {id: 'diagnostics', weight: 0},
        {id: 'metrics', weight: 0},
        {id: 'screenshot-thumbnails', weight: 0},
        {id: 'final-screenshot', weight: 0},
      ],
    },
    'accessibility': {
      title: str_(UIStrings.a11yCategoryTitle),
      description: str_(UIStrings.a11yCategoryDescription),
      manualDescription: str_(UIStrings.a11yCategoryManualDescription),
      // Audit weights are meant to match the aXe scoring system of
      // minor, moderate, serious, and critical.
      // See the audits listed at dequeuniversity.com/rules/axe/3.2.
      // Click on an audit and check the right hand column to see its severity.
      auditRefs: [
        {id: 'accesskeys', weight: 3, group: 'a11y-navigation'},
        {id: 'aria-allowed-attr', weight: 10, group: 'a11y-aria'},
        {id: 'aria-hidden-body', weight: 10, group: 'a11y-aria'},
        {id: 'aria-hidden-focus', weight: 3, group: 'a11y-aria'},
        {id: 'aria-input-field-name', weight: 3, group: 'a11y-aria'},
        {id: 'aria-required-attr', weight: 10, group: 'a11y-aria'},
        {id: 'aria-required-children', weight: 10, group: 'a11y-aria'},
        {id: 'aria-required-parent', weight: 10, group: 'a11y-aria'},
        {id: 'aria-roles', weight: 10, group: 'a11y-aria'},
        {id: 'aria-toggle-field-name', weight: 3, group: 'a11y-aria'},
        {id: 'aria-valid-attr-value', weight: 10, group: 'a11y-aria'},
        {id: 'aria-valid-attr', weight: 10, group: 'a11y-aria'},
        {id: 'button-name', weight: 10, group: 'a11y-names-labels'},
        {id: 'bypass', weight: 3, group: 'a11y-navigation'},
        {id: 'color-contrast', weight: 3, group: 'a11y-color-contrast'},
        {id: 'definition-list', weight: 3, group: 'a11y-tables-lists'},
        {id: 'dlitem', weight: 3, group: 'a11y-tables-lists'},
        {id: 'document-title', weight: 3, group: 'a11y-names-labels'},
        {id: 'duplicate-id-active', weight: 3, group: 'a11y-navigation'},
        {id: 'duplicate-id-aria', weight: 10, group: 'a11y-aria'},
        {id: 'form-field-multiple-labels', weight: 2, group: 'a11y-names-labels'},
        {id: 'frame-title', weight: 3, group: 'a11y-names-labels'},
        {id: 'heading-order', weight: 2, group: 'a11y-navigation'},
        {id: 'html-has-lang', weight: 3, group: 'a11y-language'},
        {id: 'html-lang-valid', weight: 3, group: 'a11y-language'},
        {id: 'image-alt', weight: 10, group: 'a11y-names-labels'},
        {id: 'input-image-alt', weight: 10, group: 'a11y-names-labels'},
        {id: 'label', weight: 10, group: 'a11y-names-labels'},
        {id: 'layout-table', weight: 3, group: 'a11y-tables-lists'},
        {id: 'link-name', weight: 3, group: 'a11y-names-labels'},
        {id: 'list', weight: 3, group: 'a11y-tables-lists'},
        {id: 'listitem', weight: 3, group: 'a11y-tables-lists'},
        {id: 'meta-refresh', weight: 10, group: 'a11y-best-practices'},
        {id: 'meta-viewport', weight: 10, group: 'a11y-best-practices'},
        {id: 'object-alt', weight: 3, group: 'a11y-names-labels'},
        {id: 'tabindex', weight: 3, group: 'a11y-navigation'},
        {id: 'td-headers-attr', weight: 3, group: 'a11y-tables-lists'},
        {id: 'th-has-data-cells', weight: 3, group: 'a11y-tables-lists'},
        {id: 'valid-lang', weight: 3, group: 'a11y-language'},
        {id: 'video-caption', weight: 10, group: 'a11y-audio-video'},
        {id: 'video-description', weight: 10, group: 'a11y-audio-video'},
        // Manual audits
        {id: 'logical-tab-order', weight: 0},
        {id: 'focusable-controls', weight: 0},
        {id: 'interactive-element-affordance', weight: 0},
        {id: 'managed-focus', weight: 0},
        {id: 'focus-traps', weight: 0},
        {id: 'custom-controls-labels', weight: 0},
        {id: 'custom-controls-roles', weight: 0},
        {id: 'visual-order-follows-dom', weight: 0},
        {id: 'offscreen-content-hidden', weight: 0},
        {id: 'use-landmarks', weight: 0},
      ],
    },
    'best-practices': {
      title: str_(UIStrings.bestPracticesCategoryTitle),
      auditRefs: [
        // Trust & Safety
        {id: 'is-on-https', weight: 1, group: 'best-practices-trust-safety'},
        {id: 'external-anchors-use-rel-noopener', weight: 1, group: 'best-practices-trust-safety'},
        {id: 'geolocation-on-start', weight: 1, group: 'best-practices-trust-safety'},
        {id: 'notification-on-start', weight: 1, group: 'best-practices-trust-safety'},
        {id: 'no-vulnerable-libraries', weight: 1, group: 'best-practices-trust-safety'},
        // User Experience
        {id: 'password-inputs-can-be-pasted-into', weight: 1, group: 'best-practices-ux'},
        {id: 'image-aspect-ratio', weight: 1, group: 'best-practices-ux'},
        {id: 'image-size-responsive', weight: 1, group: 'best-practices-ux'},
<<<<<<< HEAD
        {id: 'obscured-largest-contentful-paint', weight: 1, group: 'best-practices-ux'},
=======
        {id: 'preload-fonts', weight: 1, group: 'best-practices-ux'},
>>>>>>> db039c92
        // Browser Compatibility
        {id: 'doctype', weight: 1, group: 'best-practices-browser-compat'},
        {id: 'charset', weight: 1, group: 'best-practices-browser-compat'},
        // General Group
        {id: 'no-unload-listeners', weight: 1, group: 'best-practices-general'},
        {id: 'appcache-manifest', weight: 1, group: 'best-practices-general'},
        {id: 'js-libraries', weight: 0, group: 'best-practices-general'},
        {id: 'deprecations', weight: 1, group: 'best-practices-general'},
        {id: 'errors-in-console', weight: 1, group: 'best-practices-general'},
        {id: 'valid-source-maps', weight: 0, group: 'best-practices-general'},
      ],
    },
    'seo': {
      title: str_(UIStrings.seoCategoryTitle),
      description: str_(UIStrings.seoCategoryDescription),
      manualDescription: str_(UIStrings.seoCategoryManualDescription),
      auditRefs: [
        {id: 'viewport', weight: 1, group: 'seo-mobile'},
        {id: 'document-title', weight: 1, group: 'seo-content'},
        {id: 'meta-description', weight: 1, group: 'seo-content'},
        {id: 'http-status-code', weight: 1, group: 'seo-crawl'},
        {id: 'link-text', weight: 1, group: 'seo-content'},
        {id: 'crawlable-anchors', weight: 1, group: 'seo-crawl'},
        {id: 'is-crawlable', weight: 1, group: 'seo-crawl'},
        {id: 'robots-txt', weight: 1, group: 'seo-crawl'},
        {id: 'image-alt', weight: 1, group: 'seo-content'},
        {id: 'hreflang', weight: 1, group: 'seo-content'},
        {id: 'canonical', weight: 1, group: 'seo-content'},
        {id: 'font-size', weight: 1, group: 'seo-mobile'},
        {id: 'plugins', weight: 1, group: 'seo-content'},
        {id: 'tap-targets', weight: 1, group: 'seo-mobile'},
        // Manual audits
        {id: 'structured-data', weight: 0},
      ],
    },
    'pwa': {
      title: str_(UIStrings.pwaCategoryTitle),
      description: str_(UIStrings.pwaCategoryDescription),
      manualDescription: str_(UIStrings.pwaCategoryManualDescription),
      auditRefs: [
        // Fast and Reliable
        {id: 'load-fast-enough-for-pwa', weight: 7, group: 'pwa-fast-reliable'},
        {id: 'works-offline', weight: 5, group: 'pwa-fast-reliable'},
        {id: 'offline-start-url', weight: 1, group: 'pwa-fast-reliable'},
        // Installable
        {id: 'is-on-https', weight: 2, group: 'pwa-installable'},
        {id: 'service-worker', weight: 1, group: 'pwa-installable'},
        {id: 'installable-manifest', weight: 2, group: 'pwa-installable'},
        // PWA Optimized
        {id: 'redirects-http', weight: 2, group: 'pwa-optimized'},
        {id: 'splash-screen', weight: 1, group: 'pwa-optimized'},
        {id: 'themed-omnibox', weight: 1, group: 'pwa-optimized'},
        {id: 'content-width', weight: 1, group: 'pwa-optimized'},
        {id: 'viewport', weight: 2, group: 'pwa-optimized'},
        {id: 'without-javascript', weight: 1, group: 'pwa-optimized'},
        {id: 'apple-touch-icon', weight: 1, group: 'pwa-optimized'},
        {id: 'maskable-icon', weight: 1, group: 'pwa-optimized'},
        // Manual audits
        {id: 'pwa-cross-browser', weight: 0},
        {id: 'pwa-page-transitions', weight: 0},
        {id: 'pwa-each-page-has-url', weight: 0},
      ],
    },
  },
};

module.exports = defaultConfig;

// Use `defineProperty` so that the strings are accesible from original but ignored when we copy it
Object.defineProperty(module.exports, 'UIStrings', {
  enumerable: false,
  get: () => UIStrings,
});<|MERGE_RESOLUTION|>--- conflicted
+++ resolved
@@ -320,9 +320,9 @@
     'dobetterweb/dom-size',
     'dobetterweb/external-anchors-use-rel-noopener',
     'dobetterweb/geolocation-on-start',
-    'dobetterweb/js-libraries',
     'dobetterweb/no-document-write',
     'dobetterweb/no-vulnerable-libraries',
+    'dobetterweb/js-libraries',
     'dobetterweb/notification-on-start',
     'dobetterweb/obscured-largest-contentful-paint',
     'dobetterweb/password-inputs-can-be-pasted-into',
@@ -565,11 +565,8 @@
         {id: 'password-inputs-can-be-pasted-into', weight: 1, group: 'best-practices-ux'},
         {id: 'image-aspect-ratio', weight: 1, group: 'best-practices-ux'},
         {id: 'image-size-responsive', weight: 1, group: 'best-practices-ux'},
-<<<<<<< HEAD
+        {id: 'preload-fonts', weight: 1, group: 'best-practices-ux'},
         {id: 'obscured-largest-contentful-paint', weight: 1, group: 'best-practices-ux'},
-=======
-        {id: 'preload-fonts', weight: 1, group: 'best-practices-ux'},
->>>>>>> db039c92
         // Browser Compatibility
         {id: 'doctype', weight: 1, group: 'best-practices-browser-compat'},
         {id: 'charset', weight: 1, group: 'best-practices-browser-compat'},
