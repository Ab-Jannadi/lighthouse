--- conflicted
+++ resolved
@@ -1320,11 +1320,7 @@
           "path": "accessibility",
         },
         Object {
-<<<<<<< HEAD
-          "path": "source-maps",
-=======
           "path": "trace-elements",
->>>>>>> 32eb8d88
         },
       ],
       "loadFailureMode": "fatal",
