--- conflicted
+++ resolved
@@ -103,11 +103,7 @@
     "browserify": "^16.2.3",
     "bundlesize": "^0.17.2",
     "chalk": "^2.4.1",
-<<<<<<< HEAD
-    "chrome-devtools-frontend": "^1.0.708769",
-=======
     "chrome-devtools-frontend": "1.0.723630",
->>>>>>> e3b8eee4
     "codecov": "^3.2.0",
     "conventional-changelog-cli": "^1.3.4",
     "coveralls": "^3.0.3",
