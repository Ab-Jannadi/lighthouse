{
  "name": "lighthouse",
  "version": "6.0.0-beta.0",
  "description": "Lighthouse",
  "main": "./lighthouse-core/index.js",
  "bin": {
    "lighthouse": "./lighthouse-cli/index.js",
    "chrome-debug": "./lighthouse-core/scripts/manual-chrome-launcher.js"
  },
  "engines": {
    "node": ">=10.13"
  },
  "scripts": {
    "build-all": "npm-run-posix-or-windows build-all:task",
    "build-all:task": "(yarn build-cdt-lib & yarn build-extension & yarn build-devtools & yarn build-lr & yarn build-viewer & yarn build-smokehouse-bundle & wait) && yarn build-pack",
    "build-all:task:windows": "yarn build-cdt-lib && yarn build-extension && yarn build-devtools && yarn build-lr && yarn build-viewer && yarn build-smokehouse-bundle",
    "build-cdt-lib": "node ./build/build-cdt-lib.js",
    "build-extension": "yarn build-extension-chrome && yarn build-extension-firefox",
    "build-extension-chrome": "node ./build/build-extension.js chrome",
    "build-extension-firefox": "node ./build/build-extension.js firefox",
    "build-devtools": "(yarn unlink || true) && yarn link && yarn link lighthouse && node ./build/build-bundle.js clients/devtools-entry.js dist/lighthouse-dt-bundle.js && node ./build/build-dt-report-resources.js",
    "build-smokehouse-bundle": "node ./build/build-smokehouse-bundle.js",
    "build-lr": "node ./build/build-lightrider-bundles.js",
    "build-pack": "bash build/build-pack.sh",
    "build-viewer": "node ./build/build-viewer.js",
    "clean": "rimraf dist proto/scripts/*.json proto/scripts/*_pb2.* proto/scripts/*_pb.* proto/scripts/__pycache__ proto/scripts/*.pyc *.report.html *.report.dom.html *.report.json *.devtoolslog.json *.trace.json lighthouse-core/lib/i18n/locales/*.ctc.json || true",
    "lint": "[ \"$CI\" = true ] && eslint --quiet -f codeframe . || eslint .",
    "smoke": "node lighthouse-cli/test/smokehouse/frontends/smokehouse-bin.js",
    "debug": "node --inspect-brk ./lighthouse-cli/index.js",
    "start": "node ./lighthouse-cli/index.js",
    "test": "yarn diff:sample-json && yarn lint --quiet && yarn unit && yarn type-check",
    "test-bundle": "yarn smoke --runner bundle -j=1 --retries=2 dbw byte",
    "test-clients": "jest \"clients/\"",
    "test-viewer": "yarn unit-viewer && jest lighthouse-viewer/test/viewer-test-pptr.js",
    "test-lantern": "bash lighthouse-core/scripts/test-lantern.sh",
    "test-legacy-javascript": "bash lighthouse-core/scripts/test-legacy-javascript.sh",
    "test-docs": "yarn --cwd docs/recipes/auth && jest docs/recipes/integration-test && yarn --cwd docs/recipes/custom-gatherer-puppeteer test",
    "test-proto": "yarn compile-proto && yarn build-proto-roundtrip",
    "unit-core": "jest \"lighthouse-core/\"",
    "unit-cli": "jest \"lighthouse-cli/\"",
    "unit-viewer": "jest \"lighthouse-viewer/.*-test.js\"",
    "unit": "yarn unit-core && yarn unit-cli && yarn unit-viewer",
    "unit:ci": "npm run unit-core -- --runInBand --ci --coverage && npm run unit-cli -- --runInBand --ci --coverage && npm run unit-viewer -- --runInBand --ci --coverage",
    "core-unit": "yarn unit-core",
    "cli-unit": "yarn unit-cli",
    "viewer-unit": "yarn unit-viewer",
    "watch": "yarn unit-core --watch",
    "unit:cicoverage": "nyc --all --hook-run-in-context npm run unit:ci && nyc report --reporter text-lcov > unit-coverage.lcov",
    "coverage": "yarn unit:cicoverage && nyc report --reporter html",
    "smoke:cicoverage": "nyc npm run smoke -- -j=1 --retries=2 && nyc report --reporter text-lcov > smoke-coverage.lcov",
    "coverage:smoke": "yarn smoke:cicoverage && nyc report --reporter html",
    "coveralls": "cat unit-coverage.lcov | coveralls",
    "codecov": "codecov -f unit-coverage.lcov -F unit && codecov -f smoke-coverage.lcov -F smoke",
    "devtools": "bash lighthouse-core/scripts/roll-to-devtools.sh",
    "compile-devtools": "bash lighthouse-core/scripts/compile-against-devtools.sh",
    "chrome": "node lighthouse-core/scripts/manual-chrome-launcher.js",
    "fast": "yarn start --emulated-form-factor=none --throttlingMethod=provided",
    "deploy-viewer": "yarn build-viewer --deploy",
    "now-build": "node lighthouse-core/scripts/build-report-for-autodeployment.js && yarn build-viewer && cp -r dist/viewer dist/now/viewer",
    "bundlesize": "bundlesize",
    "dogfood-lhci": "./lighthouse-core/scripts/dogfood-lhci.sh",
    "timing-trace": "node lighthouse-core/scripts/generate-timing-trace.js",
    "changelog": "conventional-changelog --config ./build/changelog-generator/index.js --infile changelog.md --same-file",
    "type-check": "tsc -p . && tsc -p lighthouse-viewer/",
    "i18n:checks": "./lighthouse-core/scripts/i18n/assert-strings-collected.sh",
    "i18n:collect-strings": "node lighthouse-core/scripts/i18n/collect-strings.js",
    "update:lantern-master": "node lighthouse-core/scripts/lantern/update-master-lantern-values.js",
    "update:sample-artifacts": "node lighthouse-core/scripts/update-report-fixtures.js",
    "update:sample-json": "yarn i18n:collect-strings && node ./lighthouse-cli -A=./lighthouse-core/test/results/artifacts --config-path=./lighthouse-core/test/results/sample-config.js --output=json --output-path=./lighthouse-core/test/results/sample_v2.json && node lighthouse-core/scripts/cleanup-LHR-for-diff.js ./lighthouse-core/test/results/sample_v2.json --only-remove-timing",
    "diff:sample-json": "yarn i18n:checks && bash lighthouse-core/scripts/assert-golden-lhr-unchanged.sh",
    "ultradumbBenchmark": "./lighthouse-core/scripts/benchmark.js",
    "mixed-content": "./lighthouse-cli/index.js --chrome-flags='--headless' --preset=mixed-content",
    "minify-latest-run": "./lighthouse-core/scripts/lantern/minify-trace.js ./latest-run/defaultPass.trace.json ./latest-run/defaultPass.trace.min.json && ./lighthouse-core/scripts/lantern/minify-devtoolslog.js ./latest-run/defaultPass.devtoolslog.json ./latest-run/defaultPass.devtoolslog.min.json",
    "compile-proto": "protoc --python_out=./ ./proto/lighthouse-result.proto && mv ./proto/*_pb2.py ./proto/scripts || (echo \"❌ Install protobuf ≥ 3.7.1 to compile the proto file.\" && false)",
    "build-proto-roundtrip": "cd proto/scripts && PROTOCOL_BUFFERS_PYTHON_IMPLEMENTATION=cpp PROTOCOL_BUFFERS_PYTHON_IMPLEMENTATION_VERSION=2 python json_roundtrip_via_proto.py",
    "static-server": "node lighthouse-cli/test/fixtures/static-server.js",
    "viewer": "cd dist/viewer && python -m SimpleHTTPServer"
  },
  "devDependencies": {
    "@build-tracker/cli": "^1.0.0-beta.15",
    "@firebase/app-types": "0.3.1",
    "@firebase/auth-types": "0.3.2",
    "@firebase/util": "0.2.1",
    "@types/archiver": "^2.1.2",
    "@types/babel-core": "^6.25.5",
    "@types/browserify": "^12.0.36",
    "@types/chrome": "^0.0.60",
    "@types/configstore": "^2.1.1",
    "@types/cpy": "^5.1.0",
    "@types/css-font-loading-module": "^0.0.2",
    "@types/eslint": "^4.16.6",
    "@types/gh-pages": "^2.0.0",
    "@types/google.analytics": "0.0.39",
    "@types/inquirer": "^0.0.35",
    "@types/jest": "^24.0.9",
    "@types/jpeg-js": "^0.3.0",
    "@types/lodash.clonedeep": "^4.5.6",
    "@types/lodash.isequal": "^4.5.2",
    "@types/lodash.set": "^4.3.6",
    "@types/node": "*",
    "@types/raven": "^2.5.1",
    "@types/resize-observer-browser": "^0.1.1",
    "@types/rimraf": "^2.0.2",
    "@types/semver": "^5.5.0",
    "@types/update-notifier": "^1.0.2",
    "@types/ws": "^4.0.1",
    "@types/yargs": "^8.0.2",
    "@wardpeet/brfs": "2.1.0-0",
    "angular": "^1.7.4",
    "archiver": "^3.0.0",
    "babel-core": "^6.26.0",
    "babel-plugin-syntax-async-generators": "^6.13.0",
    "babel-plugin-syntax-object-rest-spread": "^6.13.0",
    "browserify": "^16.2.3",
    "bundlesize": "^0.18.0",
    "chalk": "^2.4.1",
    "chrome-devtools-frontend": "1.0.727089",
    "codecov": "^3.2.0",
    "conventional-changelog-cli": "^1.3.4",
    "coveralls": "^3.0.3",
    "cpy": "^7.0.1",
    "csv-validator": "^0.0.3",
    "cz-customizable": "^5.2.0",
    "devtools-protocol": "0.0.739646",
    "eslint": "^4.19.1",
    "eslint-config-google": "^0.9.1",
    "eslint-plugin-local-rules": "0.1.0",
    "gh-pages": "^2.0.1",
    "glob": "^7.1.3",
    "idb-keyval": "2.2.0",
    "intl-messageformat-parser": "^1.8.1",
    "isomorphic-fetch": "^2.2.1",
    "jest": "^24.9.0",
    "jsdom": "^12.2.0",
    "lighthouse-plugin-publisher-ads": "^0.4.3",
    "lodash.clonedeep": "^4.5.0",
    "npm-run-posix-or-windows": "^2.0.2",
    "nyc": "^13.3.0",
    "package-json-versionify": "^1.0.4",
    "prettier": "^1.14.3",
    "pretty-json-stringify": "^0.0.2",
    "puppeteer": "^1.19.0",
    "terser": "^4.2.0",
<<<<<<< HEAD
    "typescript": "3.5.3",
    "webtreemap-cdt": "^3.0.0"
=======
    "typescript": "3.8.3"
>>>>>>> 080c6b4b
  },
  "dependencies": {
    "axe-core": "3.5.1",
    "chrome-launcher": "^0.13.1",
    "configstore": "^3.1.1",
    "cssstyle": "1.2.1",
    "details-element-polyfill": "^2.4.0",
    "http-link-header": "^0.8.0",
    "inquirer": "^3.3.0",
    "intl": "^1.2.5",
    "intl-messageformat": "^4.4.0",
    "intl-pluralrules": "^1.0.3",
    "jpeg-js": "0.1.2",
    "js-library-detector": "^5.7.0",
    "jsonld": "^1.5.0",
    "jsonlint-mod": "^1.7.5",
    "lighthouse-logger": "^1.2.0",
    "lodash.isequal": "^4.5.0",
    "lodash.set": "^4.3.2",
    "lookup-closest-locale": "6.0.4",
    "metaviewport-parser": "0.2.0",
    "open": "^6.4.0",
    "parse-cache-control": "1.0.1",
    "raven": "^2.2.1",
    "rimraf": "^2.6.1",
    "robots-parser": "^2.0.1",
    "semver": "^5.3.0",
    "speedline-core": "1.4.2",
    "third-party-web": "^0.11.0",
    "update-notifier": "^2.5.0",
    "ws": "3.3.2",
    "yargs": "3.32.0",
    "yargs-parser": "7.0.0"
  },
  "repository": "GoogleChrome/lighthouse",
  "keywords": [
    "google",
    "chrome",
    "devtools"
  ],
  "author": "The Chromium Authors",
  "license": "Apache-2.0",
  "bugs": {
    "url": "https://github.com/GoogleChrome/lighthouse/issues"
  },
  "bundlesize": [
    {
      "path": "./dist/extension-chrome/scripts/popup-bundle.js",
      "maxSize": "15 kB"
    },
    {
      "path": "./dist/lightrider/lighthouse-lr-bundle.js",
      "maxSize": "1.50 MB"
    },
    {
      "path": "./dist/viewer/src/viewer.js",
      "maxSize": "65 kB"
    },
    {
      "path": "./dist/lighthouse-dt-bundle.js",
      "maxSize": "460 kB"
    },
    {
      "path": "./dist/lightrider/report-generator-bundle.js",
      "maxSize": "50 kB"
    }
  ],
  "nyc": {
    "reporter": [
      "text-summary"
    ],
    "tempDirectory": "./coverage",
    "include": [
      "**/lighthouse-core/**/*.js",
      "**/lighthouse-cli/**/*.js",
      "**/lighthouse-viewer/**/*.js"
    ],
    "exclude": [
      "**/third_party/**",
      "**/test/",
      "**/scripts/"
    ]
  },
  "homepage": "https://github.com/GoogleChrome/lighthouse#readme",
  "config": {
    "commitizen": {
      "path": "./node_modules/cz-customizable"
    },
    "cz-customizable": {
      "config": "./.cz-config.js"
    }
  }
}<|MERGE_RESOLUTION|>--- conflicted
+++ resolved
@@ -141,12 +141,8 @@
     "pretty-json-stringify": "^0.0.2",
     "puppeteer": "^1.19.0",
     "terser": "^4.2.0",
-<<<<<<< HEAD
-    "typescript": "3.5.3",
+    "typescript": "3.8.3",
     "webtreemap-cdt": "^3.0.0"
-=======
-    "typescript": "3.8.3"
->>>>>>> 080c6b4b
   },
   "dependencies": {
     "axe-core": "3.5.1",
